--- conflicted
+++ resolved
@@ -1,8 +1,4 @@
-<<<<<<< HEAD
-import { useEffect, useState } from 'react';
-=======
-import React, { useEffect, useState } from 'react';
->>>>>>> dcfa534b
+import React, { useEffect, useState, useRef } from 'react';
 import { Card, CardContent, CardHeader, CardTitle } from './ui/card';
 import { Badge } from './ui/badge';
 
@@ -10,7 +6,7 @@
 import { Tabs, TabsContent, TabsList, TabsTrigger } from './ui/tabs';
 import { MapPin, Calendar, BookOpen, Users, Award, ExternalLink, User } from 'lucide-react';
 import { ImageWithFallback } from './figma/ImageWithFallback';
-import { useRef } from 'react';
+
 interface ResultsSectionProps {
   searchQuery: string;
   filters: {
@@ -131,196 +127,133 @@
   }
 ];
 
-
-
-
-
-
-
 export default function ResultsSection({ searchQuery, filters }: ResultsSectionProps) {
   const resultsTopRef = useRef<HTMLDivElement>(null);
   const [activeTab, setActiveTab] = useState('researchers');
-<<<<<<< HEAD
-  const [currentPage,setCurrentPage] = useState(1);
-  const PER_PAGE = 6; // 👈 how many results per page (researchers/outcomes)
-
-  // NEW: live data states (keep mocks above)
+  const [currentPage, setCurrentPage] = useState(1);
+  const PER_PAGE = 6; // how many results per page (researchers/outcomes)
+
+  // Live data states
   const [researchers, setResearchers] = useState<any[]>([]);
   const [outcomes, setOutcomes] = useState<any[]>([]);
-
-  // NEW: fetch from endpoints; if they return empty or error, filters will fall back to mocks
-  useEffect(() => {
-    let alive = true;
-    (async () => {
-      try {
-        const [rRes, oRes] = await Promise.all([
-          fetch('/api/researchers'),
-          fetch('/api/researchOutcomes'),
-        ]);
-        // --- DEBUG: log HTTP statuses
-console.log('[API] /api/researchers ->', rRes.status, rRes.ok);
-console.log('[API] /api/researchOutcomes ->', oRes.status, oRes.ok);
-
-// --- DEBUG: read + log raw bodies, then parse safely
-const readJsonDebug = async (res: Response, label: string) => {
-  const raw = await res.text();
-  console.log(`${label} raw:`, raw);
-  try { return JSON.parse(raw); }
-  catch (e) { console.error(`${label} JSON parse error:`, e); return null; }
-};
-
-const rJson = await readJsonDebug(rRes, '[API] /api/researchers');
-const oJson = await readJsonDebug(oRes, '[API] /api/researchOutcomes');
-
-// --- DEBUG: show parsed shapes before setting state
-console.log('[API] parsed researchers:', rJson);
-console.log('[API] parsed outcomes:', oJson);
-
-       
-
-        // support { researchers: [...] } or bare [...]
-        const rData = rJson
-          ? (Array.isArray(rJson) ? rJson : (rJson.researchers ?? []))
-          : [];
-        const oData = oJson
-          ? (Array.isArray(oJson) ? oJson : (oJson.outcomes ?? []))
-          : [];
-
-        console.log('[STATE] setResearchers ->', Array.isArray(rData) ? rData.length : (rData?.researchers?.length ?? 0), 'items');
-        console.log('[STATE] setOutcomes ->', Array.isArray(oData) ? oData.length : (oData?.outcomes?.length ?? 0), 'items');
-
-
-        if (!alive) return;
-        setResearchers(Array.isArray(rData) ? rData : []);
-        setOutcomes(Array.isArray(oData) ? oData : []);
-      } catch (e) {
-        // swallow errors; fall back happens below
-        if (!alive) return;
-        setResearchers([]);
-        setOutcomes([]);
-      }
-    })();
-    return () => { alive = false; };
-  }, []);
-
-  // Choose live data if available; otherwise use mocks
-  const sourceResearchers = researchers.length ? researchers : mockResearchers;
-  const sourceOutcomes = outcomes.length ? outcomes : mockResearchOutcomes;
-
-  console.log('[DATA] using', researchers.length ? 'LIVE' : 'MOCK', 'researchers');
-  console.log('[DATA] using', outcomes.length ? 'LIVE' : 'MOCK', 'outcomes');
-  
-  
-
-const filteredResearchers = sourceResearchers
-  .filter(researcher => {
-    const q = (searchQuery || '').toLowerCase();
-    const matchesQuery = !q ||
-      researcher.name.toLowerCase().includes(q) ||
-      (researcher.expertise || []).some((exp: string) => exp.toLowerCase().includes(q));
-
-    const matchesTags = (filters.tags?.length ?? 0) === 0 ||
-      filters.tags.some(tag =>
-        (researcher.expertise || []).some((exp: string) =>
-          (exp || '').toLowerCase().includes((tag || '').toLowerCase())
-        )
-      );
-
-    return matchesQuery && matchesTags;
-  })
-  .sort((a, b) => Number(b.publications ?? 0) - Number(a.publications ?? 0)); // desc by publications
-
-
-  const filteredOutcomes = sourceOutcomes.filter(outcome => {
-    const q = (searchQuery || '').toLowerCase();
-    const matchesQuery = !q ||
-      (outcome.title || '').toLowerCase().includes(q) ||
-      (outcome.keywords || []).some((k: string) => (k || '').toLowerCase().includes(q));
-
-    const matchesTags = (filters.tags?.length ?? 0) === 0 ||
-      filters.tags.some(tag => (outcome.keywords || []).includes(tag));
-
-    const year = typeof outcome.year === 'number' ? outcome.year : Number(outcome.year) || null;
-    const matchesYear = year !== null
-      ? year >= filters.yearRange[0] && year <= filters.yearRange[1]
-      : false; // change to true if you want to include unknown years
-
-    return matchesQuery && matchesTags && matchesYear;
-  });
-=======
-  const [researchers, setResearchers] = useState<Member[]>([]);
-  const [outcomes, setOutcomes] = useState<ResearchOutput[]>([]);
   const [loading, setLoading] = useState(false);
 
+  // Fetch strategy:
+  // - If there's a query, use /api/search
+  // - Otherwise, load default lists (/api/researchers and /api/researchOutcomes)
+  //   and fall back to mocks if empty/unavailable.
   useEffect(() => {
     const controller = new AbortController();
     const run = async () => {
-      const q = searchQuery?.trim();
-      if (!q) {
-        setResearchers([]);
-        setOutcomes([]);
-        return;
-      }
+      const q = (searchQuery || '').trim();
       try {
         setLoading(true);
-        const resp = await fetch(`/api/search?q=${encodeURIComponent(q)}`, {
-          signal: controller.signal,
-        });
-        if (!resp.ok) throw new Error(`Search failed: ${resp.status}`);
-        const data = await resp.json();
-        setResearchers(Array.isArray(data.members) ? data.members : []);
-        setOutcomes(Array.isArray(data.research_outputs) ? data.research_outputs : []);
-      } catch (err) {
-        // Fallback to mock data if backend not available
-        const filteredResearchers = mockResearchers.filter(researcher => {
-          const matchesQuery = !searchQuery || 
-            researcher.name.toLowerCase().includes(searchQuery.toLowerCase()) ||
-            researcher.expertise.some(exp => exp.toLowerCase().includes(searchQuery.toLowerCase()));
-          const matchesTags = filters.tags.length === 0 || 
-            filters.tags.some(tag => researcher.expertise.some(exp => exp.includes(tag)));
-          return matchesQuery && matchesTags;
-        });
-        const filteredOutcomes = mockResearchOutcomes.filter(outcome => {
-          const matchesQuery = !searchQuery || 
-            outcome.title.toLowerCase().includes(searchQuery.toLowerCase()) ||
-            outcome.keywords.some(keyword => keyword.toLowerCase().includes(searchQuery.toLowerCase()));
-          const matchesTags = filters.tags.length === 0 || 
-            filters.tags.some(tag => outcome.keywords.includes(tag));
-          const matchesYear = outcome.year >= filters.yearRange[0] && outcome.year <= filters.yearRange[1];
-          return matchesQuery && matchesTags && matchesYear;
-        });
-        setResearchers(filteredResearchers as unknown as Member[]);
-        setOutcomes(filteredOutcomes as unknown as ResearchOutput[]);
+        if (q) {
+          const resp = await fetch(`/api/search?q=${encodeURIComponent(q)}`, {
+            signal: controller.signal,
+          });
+          if (!resp.ok) throw new Error(`Search failed: ${resp.status}`);
+          const data = await resp.json();
+          setResearchers(Array.isArray(data.members) ? data.members : []);
+          setOutcomes(Array.isArray(data.research_outputs) ? data.research_outputs : []);
+        } else {
+          const [rRes, oRes] = await Promise.all([
+            fetch('/api/researchers', { signal: controller.signal }),
+            fetch('/api/researchOutcomes', { signal: controller.signal }),
+          ]);
+          let rJson: any = null;
+          let oJson: any = null;
+          try { rJson = await rRes.json(); } catch {}
+          try { oJson = await oRes.json(); } catch {}
+          const rData = rJson ? (Array.isArray(rJson) ? rJson : (rJson.researchers ?? [])) : [];
+          const oData = oJson ? (Array.isArray(oJson) ? oJson : (oJson.outcomes ?? [])) : [];
+          setResearchers(Array.isArray(rData) ? rData : []);
+          setOutcomes(Array.isArray(oData) ? oData : []);
+        }
+      } catch {
+        // On error: if searching, show empty; otherwise fallback happens below
+        if ((searchQuery || '').trim()) {
+          setResearchers([]);
+          setOutcomes([]);
+        } else {
+          setResearchers([]);
+          setOutcomes([]);
+        }
       } finally {
         setLoading(false);
       }
     };
     run();
     return () => controller.abort();
-  }, [searchQuery, filters]);
->>>>>>> dcfa534b
-
-const totalPagesResearchers = Math.max(1, Math.ceil(filteredResearchers.length / PER_PAGE));
-const totalPagesOutcomes  = Math.max(1, Math.ceil(filteredOutcomes.length / PER_PAGE));
-const activeTotalPages = activeTab === 'researchers' ? totalPagesResearchers : totalPagesOutcomes;
-
-
-
-const HEADER_OFFSET = 300;
-const scrollToResultsTop = () => {
-  const el = resultsTopRef.current;
-  if (!el) return;
-  const y = el.getBoundingClientRect().top + window.scrollY - HEADER_OFFSET;
-  window.scrollTo({ top: y, behavior: 'smooth' });
-};
+  }, [searchQuery]);
+
+  // Choose live data if available; otherwise use mocks (only when no active search)
+  const sourceResearchers = researchers.length ? researchers : ((searchQuery || '').trim() ? [] : mockResearchers);
+  const sourceOutcomes = outcomes.length ? outcomes : ((searchQuery || '').trim() ? [] : mockResearchOutcomes);
+
+  const q = (searchQuery || '').toLowerCase();
+
+  const filteredResearchers = sourceResearchers
+    .filter((researcher: any) => {
+      const matchesQuery = !q ||
+        (researcher.name || '').toLowerCase().includes(q) ||
+        ((researcher.expertise || []).some((exp: string) => (exp || '').toLowerCase().includes(q)));
+
+      const matchesTags = (filters.tags?.length ?? 0) === 0 ||
+        filters.tags.some(tag =>
+          (researcher.expertise || []).some((exp: string) =>
+            (exp || '').toLowerCase().includes((tag || '').toLowerCase())
+          )
+        );
+
+      return matchesQuery && matchesTags;
+    })
+    .sort((a: any, b: any) => Number(b.publications ?? 0) - Number(a.publications ?? 0)); // desc by publications
+
+  const filteredOutcomes = sourceOutcomes.filter((outcome: any) => {
+    const title = (outcome.title || outcome.name || '') as string;
+    const keywords: string[] = Array.isArray(outcome.keywords) ? outcome.keywords : [];
+    const journal = (outcome.journal || outcome.publisher_name || '') as string;
+
+    const matchesQuery = !q ||
+      title.toLowerCase().includes(q) ||
+      journal.toLowerCase().includes(q) ||
+      keywords.some((k: string) => (k || '').toLowerCase().includes(q));
+
+    const matchesTags = (filters.tags?.length ?? 0) === 0 ||
+      filters.tags.some(tag => {
+        const tl = (tag || '').toLowerCase();
+        return keywords.some(k => (k || '').toLowerCase().includes(tl)) ||
+               title.toLowerCase().includes(tl) ||
+               journal.toLowerCase().includes(tl);
+      });
+
+    const yRaw = (outcome.year as number | string | undefined);
+    const year = typeof yRaw === 'number' ? yRaw : (yRaw ? Number(yRaw) : null);
+    // Include unknown years so search results from /api/search aren't dropped
+    const matchesYear = year === null
+      ? true
+      : year >= filters.yearRange[0] && year <= filters.yearRange[1];
+
+    return matchesQuery && matchesTags && matchesYear;
+  });
+
+  const totalPagesResearchers = Math.max(1, Math.ceil(filteredResearchers.length / PER_PAGE));
+  const totalPagesOutcomes  = Math.max(1, Math.ceil(filteredOutcomes.length / PER_PAGE));
+  const activeTotalPages = activeTab === 'researchers' ? totalPagesResearchers : totalPagesOutcomes;
+
+  const HEADER_OFFSET = 300;
+  const scrollToResultsTop = () => {
+    const el = resultsTopRef.current;
+    if (!el) return;
+    const y = el.getBoundingClientRect().top + window.scrollY - HEADER_OFFSET;
+    window.scrollTo({ top: y, behavior: 'smooth' });
+  };
 
   const startIndex = (currentPage - 1) * PER_PAGE;
   const endIndex = startIndex + PER_PAGE;
   const paginatedOutcomes = filteredOutcomes.slice(startIndex, endIndex);
   const paginatedResearchers  = filteredResearchers.slice(startIndex, endIndex);
-
-
-
 
   return (
     <div className="flex-1">
@@ -345,23 +278,17 @@
           </TabsTrigger>
         </TabsList>
 
-
-        <div ref={resultsTopRef} /> 
+        <div ref={resultsTopRef} />
 
         <TabsContent value="researchers" className="space-y-6">
-<<<<<<< HEAD
-          {paginatedResearchers.map(researcher => (
-            <Card key={researcher.id} className="hover:shadow-lg transition-shadow">
-=======
-          {researchers.map((researcher: any) => (
+          {paginatedResearchers.map((researcher: any) => (
             <Card key={researcher.uuid || researcher.id} className="hover:shadow-lg transition-shadow">
->>>>>>> dcfa534b
               <CardContent className="p-6">
                 <div className="flex gap-4">
                   <div className="w-16 h-16 bg-blue-100 rounded-full flex items-center justify-center">
                     <User className="w-8 h-8 text-blue-600" />
                   </div>
-                  
+
                   <div className="flex-1">
                     <div className="flex justify-between items-start mb-2">
                       <div>
@@ -378,11 +305,11 @@
                         View Profile
                       </Button>
                     </div>
-                    
+
                     {researcher.bio && (
                       <p className="text-gray-700 mb-3">{researcher.bio}</p>
                     )}
-                    
+
                     <div className="flex flex-wrap gap-2 mb-3">
                       {(researcher.expertise || []).map((exp: string) => (
                         <Badge key={exp} variant="secondary" className="bg-blue-100 text-blue-800">
@@ -390,7 +317,7 @@
                         </Badge>
                       ))}
                     </div>
-                    
+
                     {(researcher.publications || researcher.grants || researcher.collaborations) && (
                       <div className="grid grid-cols-3 gap-4 text-sm text-gray-600 mb-3">
                         {researcher.publications && (
@@ -432,13 +359,8 @@
         </TabsContent>
 
         <TabsContent value="outcomes" className="space-y-6">
-<<<<<<< HEAD
-          {paginatedOutcomes.map(outcome => (
-            <Card key={outcome.id} className="hover:shadow-lg transition-shadow">
-=======
-          {outcomes.map((outcome: any) => (
+          {paginatedOutcomes.map((outcome: any) => (
             <Card key={outcome.uuid || outcome.id} className="hover:shadow-lg transition-shadow">
->>>>>>> dcfa534b
               <CardContent className="p-6">
                 <div className="flex justify-between items-start mb-3">
                   <div className="flex-1">
@@ -457,32 +379,32 @@
                     View Paper
                   </Button>
                 </div>
-                
+
                 {outcome.abstract && (
                   <p className="text-gray-700 mb-3">{outcome.abstract}</p>
                 )}
-                
+
                 {Array.isArray(outcome.authors) && (
                   <div className="mb-3">
                     <span className="text-sm font-medium text-gray-700">Authors: </span>
                     <span className="text-sm text-gray-600">{outcome.authors.join(', ')}</span>
                   </div>
                 )}
-                
+
                 {outcome.journal && (
                   <div className="mb-3">
                     <span className="text-sm font-medium text-gray-700">Journal: </span>
                     <span className="text-sm text-gray-600">{outcome.journal}</span>
                   </div>
                 )}
-                
+
                 {outcome.grantFunding && (
                   <div className="mb-3">
                     <span className="text-sm font-medium text-gray-700">Funding: </span>
                     <span className="text-sm text-gray-600">{outcome.grantFunding}</span>
                   </div>
                 )}
-                
+
                 {Array.isArray(outcome.keywords) && (
                   <div className="flex flex-wrap gap-2">
                     {outcome.keywords.map((keyword: string) => (
@@ -497,41 +419,36 @@
           ))}
         </TabsContent>
       </Tabs>
+
       <div className="mt-6 flex items-center justify-center gap-4">
-<Button
-  variant="outline"
-  onClick={() => {
-    setCurrentPage((p) => Math.max(1, p - 1));
-    scrollToResultsTop();
-  }}
-  disabled={currentPage === 1}
-  aria-label="Previous page"
->
-  ‹
-</Button>
-
-<span className="text-sm">
-  Page {currentPage} of {activeTotalPages}
-</span>
-
-<Button
-  variant="outline"
-  onClick={() => {
-    setCurrentPage((p) => Math.min(activeTotalPages, p + 1));
-    scrollToResultsTop();
-  }}
-  disabled={currentPage >= activeTotalPages}
-  aria-label="Next page"
->
-  ›
-</Button>
-
-
-</div>
-
-
-
-
+        <Button
+          variant="outline"
+          onClick={() => {
+            setCurrentPage((p) => Math.max(1, p - 1));
+            scrollToResultsTop();
+          }}
+          disabled={currentPage === 1}
+          aria-label="Previous page"
+        >
+          ‹
+        </Button>
+
+        <span className="text-sm">
+          Page {currentPage} of {activeTotalPages}
+        </span>
+
+        <Button
+          variant="outline"
+          onClick={() => {
+            setCurrentPage((p) => Math.min(activeTotalPages, p + 1));
+            scrollToResultsTop();
+          }}
+          disabled={currentPage >= activeTotalPages}
+          aria-label="Next page"
+        >
+          ›
+        </Button>
+      </div>
     </div>
   );
 }